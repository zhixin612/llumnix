# Copyright (c) 2024, Alibaba Group;
# Licensed under the Apache License, Version 2.0 (the "License");
# you may not use this file except in compliance with the License.
# You may obtain a copy of the License at

# http://www.apache.org/licenses/LICENSE-2.0

# Unless required by applicable law or agreed to in writing, software
# distributed under the License is distributed on an "AS IS" BASIS,
# WITHOUT WARRANTIES OR CONDITIONS OF ANY KIND, either express or implied.
# See the License for the specific language governing permissions and
# limitations under the License.

import time
import ray
import torch
import pytest

from ray.util.scheduling_strategies import NodeAffinitySchedulingStrategy

from vllm.engine.arg_utils import EngineArgs

from llumnix.backends.backend_interface import BackendType
from llumnix.llumlet.llumlet import Llumlet
from llumnix.internal_config import MigrationConfig
from llumnix.queue.queue_type import QueueType
# pylint: disable=unused-import
from tests.conftest import setup_ray_env

@ray.remote(num_cpus=1, max_concurrency=4)
class MockLlumlet(Llumlet):
    def set_error_step(self):
        async def raise_error_step():
            await self.origin_step()
            raise ValueError("Mock engine step error")

        self.backend_engine.engine.step_async = raise_error_step

@pytest.mark.skipif(torch.cuda.device_count() < 1, reason="Need at least 1 GPU to run the test.")
def test_engine_step_exception(setup_ray_env):
<<<<<<< HEAD
    engine_args = EngineArgs(model="facebook/opt-125m", worker_use_ray=True)
    migration_config = MigrationConfig("SR", "rpc", 16, 1, 4, 5, 20)
=======
    engine_args = EngineArgs(model="facebook/opt-125m", max_model_len=8, worker_use_ray=True)
    migration_config = MigrationConfig("LCFS", "rpc", 16, 1, 4, 5, 20, 2)
>>>>>>> 844c836f
    node_id = ray.get_runtime_context().get_node_id()
    scheduling_strategy = NodeAffinitySchedulingStrategy(node_id=node_id, soft=False)

    origin_free_memory, _ = torch.cuda.mem_get_info()

    actor_name = "instance_0"
    llumlet = MockLlumlet.options(name=actor_name, namespace='llumnix',
                                  scheduling_strategy=scheduling_strategy).remote(
        output_queue_type=QueueType.RAYQUEUE,
        instance_id="0",
        backend_type=BackendType.VLLM,
        migration_config=migration_config,
        engine_args=engine_args,
        node_id=node_id
    )
    ray.get(llumlet.is_ready.remote())

    all_actors = ray.util.list_named_actors(True)
    all_actor_names = [actor["name"] for actor in all_actors]
    assert actor_name in all_actor_names

    cur_free_memory, _ = torch.cuda.mem_get_info()
    assert cur_free_memory < origin_free_memory

    ray.get(llumlet.set_error_step.remote())
    time.sleep(3)

    all_actors = ray.util.list_named_actors(True)
    all_actor_names = [actor["name"] for actor in all_actors]
    assert actor_name not in all_actor_names

    cur_free_memory, _ = torch.cuda.mem_get_info()
    assert origin_free_memory == cur_free_memory<|MERGE_RESOLUTION|>--- conflicted
+++ resolved
@@ -38,13 +38,8 @@
 
 @pytest.mark.skipif(torch.cuda.device_count() < 1, reason="Need at least 1 GPU to run the test.")
 def test_engine_step_exception(setup_ray_env):
-<<<<<<< HEAD
-    engine_args = EngineArgs(model="facebook/opt-125m", worker_use_ray=True)
-    migration_config = MigrationConfig("SR", "rpc", 16, 1, 4, 5, 20)
-=======
     engine_args = EngineArgs(model="facebook/opt-125m", max_model_len=8, worker_use_ray=True)
-    migration_config = MigrationConfig("LCFS", "rpc", 16, 1, 4, 5, 20, 2)
->>>>>>> 844c836f
+    migration_config = MigrationConfig("SR", "rpc", 16, 1, 4, 5, 20, 2)
     node_id = ray.get_runtime_context().get_node_id()
     scheduling_strategy = NodeAffinitySchedulingStrategy(node_id=node_id, soft=False)
 
